--- conflicted
+++ resolved
@@ -215,6 +215,8 @@
     val="$(echo -n "$val" | xargs)"
     # Generalize: convert all semicolons to commas in every property value
     val="${val//;/,}"
+    # Generalize: convert all semicolons to commas in every property value
+    val="${val//;/,}"
     [[ -z "$key" ]] && continue
     if [[ $first -eq 1 ]]; then
       json="\"$key\":\"$val\""
@@ -224,6 +226,7 @@
     fi
   done
   # Note: All property values have semicolons converted to commas above.
+  # Note: All property values have semicolons converted to commas above.
 
   # Add the special property at the end (if present)
   if [[ -n "$k8s_env_value" ]]; then
@@ -233,7 +236,7 @@
     json+="\"deployer.textProc.kubernetes.environmentVariables\":\"$k8s_env_value\""
   fi
 
-  # echo "DEBUG: build_json_from_props output: {$json}" >&2
+  # # echo "DEBUG: build_json_from_props output: {$json}" >&2
   echo "{$json}"
 }
 
@@ -725,6 +728,7 @@
     sleep 1
   done
   # Build the test stream definition with all required S3 source properties, now using pgcopy as sink
+  # Build the test stream definition with all required S3 source properties, now using pgcopy as sink
   STREAM_DEF="s3 \
     --s3.common.endpoint-url=$S3_ENDPOINT \
     --s3.common.path-style-access=true \
@@ -739,15 +743,20 @@
     --s3.supplier.file-transfer-mode=$S3_FILE_TRANSFER_MODE \
     --s3.supplier.list-only=true \
     | textProc | embedProc | pgcopy"
+    | textProc | embedProc | pgcopy"
   curl -s -X POST "$SCDF_API_URL/streams/definitions" \
     -d "name=$TEST_STREAM_NAME" \
+    -d "definition=$STREAM_DEF" > /dev/null
     -d "definition=$STREAM_DEF" > /dev/null
   # Build deploy properties string and JSON
  
   DEPLOY_PROPS="deployer.textProc.kubernetes.environmentVariables=S3_ENDPOINT=${S3_ENDPOINT};S3_ACCESS_KEY=${S3_ACCESS_KEY};S3_SECRET_KEY=${S3_SECRET_KEY}"
 
   # s3 source
+
+  # s3 source
   DEPLOY_PROPS+=",app.s3.spring.cloud.stream.bindings.output.destination=s3-to-textproc"
+  DEPLOY_PROPS+=",app.s3.spring.cloud.stream.bindings.output.group=${TEST_STREAM_NAME}"
   DEPLOY_PROPS+=",app.s3.spring.cloud.stream.bindings.output.group=${TEST_STREAM_NAME}"
   DEPLOY_PROPS+=",app.s3.logging.level.org.springframework.cloud.stream=INFO"
   DEPLOY_PROPS+=",app.s3.logging.level.org.springframework.integration=INFO"
@@ -756,17 +765,21 @@
   DEPLOY_PROPS+=",app.s3.logging.level.com.amazonaws=INFO"
 
   # textProc processor
+  # textProc processor
   DEPLOY_PROPS+=",app.textProc.spring.profiles.active=scdf"
   DEPLOY_PROPS+=",app.textProc.spring.cloud.function.definition=textProc"
   DEPLOY_PROPS+=",app.textProc.spring.cloud.stream.bindings.textProc-in-0.destination=s3-to-textproc"
+  DEPLOY_PROPS+=",app.textProc.spring.cloud.stream.bindings.textProc-in-0.group=${TEST_STREAM_NAME}"
   DEPLOY_PROPS+=",app.textProc.spring.cloud.stream.bindings.textProc-in-0.group=${TEST_STREAM_NAME}"
   DEPLOY_PROPS+=",app.textProc.spring.cloud.stream.bindings.textProc-out-0.destination=textproc-to-embedproc"
   DEPLOY_PROPS+=",app.textProc.logging.level.org.springframework.cloud.stream=INFO"
   DEPLOY_PROPS+=",app.textProc.logging.level.org.springframework.integration=INFO"
   DEPLOY_PROPS+=",app.textProc.logging.level.org.springframework.cloud.stream.binder.rabbit=INFO"
   DEPLOY_PROPS+=",app.textProc.logging.level.org.springframework.cloud.stream.app.textProc.processor=INFO"
+  DEPLOY_PROPS+=",app.textProc.logging.level.org.springframework.cloud.stream.app.textProc.processor=INFO"
   DEPLOY_PROPS+=",app.textProc.logging.level.com.baskettecase.textProc=INFO"
 
+  # embedProc processor
   # embedProc processor
   DEPLOY_PROPS+=",app.embedProc.spring.profiles.active=scdf"
   DEPLOY_PROPS+=",app.embedProc.spring.cloud.function.definition=embedProc"
@@ -778,6 +791,13 @@
   DEPLOY_PROPS+=",app.embedProc.logging.level.org.springframework.cloud.stream.binder.rabbit=INFO"
   DEPLOY_PROPS+=",app.embedProc.logging.level.org.springframework.cloud.stream.app.embedProc.processor=INFO"
   DEPLOY_PROPS+=",app.embedProc.logging.level.com.baskettecase.embedProc=INFO"
+  DEPLOY_PROPS+=",app.embedProc.spring.cloud.stream.bindings.embedProc-in-0.group=${TEST_STREAM_NAME}"
+  DEPLOY_PROPS+=",app.embedProc.spring.cloud.stream.bindings.embedProc-out-0.destination=embedproc-to-pgcopy"
+  DEPLOY_PROPS+=",app.embedProc.logging.level.org.springframework.cloud.stream=INFO"
+  DEPLOY_PROPS+=",app.embedProc.logging.level.org.springframework.integration=INFO"
+  DEPLOY_PROPS+=",app.embedProc.logging.level.org.springframework.cloud.stream.binder.rabbit=INFO"
+  DEPLOY_PROPS+=",app.embedProc.logging.level.org.springframework.cloud.stream.app.embedProc.processor=INFO"
+  DEPLOY_PROPS+=",app.embedProc.logging.level.com.baskettecase.embedProc=INFO"
 
   # pgcopy sink
   DEPLOY_PROPS+=",app.pgcopy.spring.cloud.stream.bindings.input.destination=embedproc-to-pgcopy"
@@ -789,11 +809,7 @@
   # DEPLOY_PROPS+=",app.pgcopy.pgcopy.columns=content;embedding;metadata"
   # DEPLOY_PROPS+=",app.pgcopy.pgcopy.fields=text;embedding;metadata"
   DEPLOY_PROPS+=",app.pgcopy.pgcopy.columns=embedding"
-<<<<<<< HEAD
-  DEPLOY_PROPS+=",app.pgcopy.pgcopy.fields=embedding"
-=======
 DEPLOY_PROPS+=",app.pgcopy.pgcopy.fields=embedding"
->>>>>>> e219be58
   DEPLOY_PROPS+=",app.pgcopy.spring.cloud.config.enabled=false"
 
   # pgcopy SQL-level logging
@@ -810,11 +826,15 @@
   DEPLOY_PROPS+=",app.pgcopy.logging.level.org.springframework.messaging=DEBUG"
 
   
+  
   DEPLOY_JSON=$(build_json_from_props "$DEPLOY_PROPS")
+  echo "DEPLOY_JSON for $TEST_STREAM_NAME: $DEPLOY_JSON" >> "$LOGFILE"
   echo "DEPLOY_JSON for $TEST_STREAM_NAME: $DEPLOY_JSON" >> "$LOGFILE"
   # Deploy the test stream with processor environment variables and spring.profiles.active=scdf
   curl -s -X POST "$SCDF_API_URL/streams/deployments/$TEST_STREAM_NAME" \
     -H 'Content-Type: application/json' \
+    -d "$DEPLOY_JSON" > /dev/null
+  echo "[TEST-TEXTPROC] Test stream deployed. To test, add a file to your configured S3 bucket and check the pgcopy sink output."
     -d "$DEPLOY_JSON" > /dev/null
   echo "[TEST-TEXTPROC] Test stream deployed. To test, add a file to your configured S3 bucket and check the pgcopy sink output."
 }
@@ -869,6 +889,7 @@
   echo "9) View default apps"
   echo "t1) Test S3 source (s3 | log)"
   echo "t2) Test textProc pipeline (s3 | textProc | embedProc | postgres)"
+  echo "t2) Test textProc pipeline (s3 | textProc | embedProc | postgres)"
   echo "q) Exit"
   echo -n "Select a step to run [1-9, t1, t2, q to quit]: "
 }
